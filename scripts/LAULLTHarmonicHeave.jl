--- conflicted
+++ resolved
@@ -9,21 +9,13 @@
 let
     AR = 3
     wing = LiftingLineTheory.make_rectangular(StraightAnalyticWing, AR, AR)
-<<<<<<< HEAD
     srf = 1
     k = srf / AR
     amp = 0.01
     omega = 2 * k
     dt = 0.05
     nsteps = 300
-=======
-    srf = 3 * 0.4
-    k = srf / AR
-    amp = 0.01
-    omega = 2 * k
-    dt = 0.025
-    nsteps = 2000
->>>>>>> 8aa66d5e
+
 
 	
 	println("Comparing LAULLT with Sclavounos in heave.")
