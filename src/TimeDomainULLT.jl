--- conflicted
+++ resolved
@@ -7,6 +7,7 @@
 
 import FastGaussQuadrature
 import ForwardDiff
+import NLopt
 
 mutable struct TimeDomainULLT
 	time_fn :: Function
@@ -22,7 +23,7 @@
     num_terms :: Int64              # Number of terms in fourier expansion
     fourier_terms :: Vector{Real}
     collocation_points :: Vector{Real}  # In terms of theta in [0, pi]
-    transfer_fn_interp :: ExponentialApproximantInterp{Float64}	# Frequency domain transfer function
+    transfer_fn_interp :: FDTDMixedApproxInterp	# Frequency domain transfer function
 
     function TimeDomainULLT(
         time_fn :: Function,
@@ -37,15 +38,20 @@
         fourier_terms = Vector{Float64}(undef, 1),
         collocation_points = Vector{Float64}(undef, 1)
     )
-       @assert(hasmethod(time_fn, (Float64,)))
-       @assert(wing.semispan > 0, "Wing must have a positive span")
-       @assert(wing.chord_fn(0) >= 0, "Wing must have positive chord")
-
-        transfer_fn_interp = ExponentialApproximantInterp{Float64}(
+        @assert(hasmethod(time_fn, (Float64,)))
+        @assert(wing.semispan > 0, "Wing must have a positive span")
+        @assert(wing.chord_fn(0) >= 0, "Wing must have positive chord")
+
+        
+        transfer_fn_interp = FDTDMixedApproxInterp(
             wing.semispan * [-0.99, 0.99],
-            Vector{ExponentialApproximant{Float64}}(
-                [ExponentialApproximant([0.], [0.]), 
-                ExponentialApproximant([0.], [0.])]),
+            Vector{FDTDMixedApprox}(
+               [FDTDMixedApprox(
+                    FDTDExpApprox([0.], [0.]),
+                    FDTDTExpApprox([0.], [-1.])),
+                FDTDMixedApprox(
+                    FDTDExpApprox([0.], [0.]),
+                    FDTDTExpApprox([0.], [-1.]))]),
             wing.semispan
         )
         new(time_fn, free_stream_vel, wing, amplitude_fn, pitch_plunge,
@@ -61,25 +67,34 @@
     
     srfs = [0.00001, 0.25, 0.5, 1., 2., 3., 5., 8.] # Go beyond ~8 and F gets dodgy.
     F, fqs, y_pts = generate_f_curves(a, srfs)
-    # Now generate the interaction function approx for each y point
-    #= form is sum( ( jka_i ) / ( jk - b_i ) ) where j is imag, k is fq var
-    and a_i and b_i are coefficient.   
-    In time domain this becomes sum( a_i exp(b_i * t))                      =#
-    nt = length(srfs)   # Number of terms in our sumation.
-    as = Matrix{Float64}(undef, nt, length(y_pts))  # The a_is
-    bs = Matrix{Float64}(undef, nt, length(y_pts))  # The b_is
+    #= Approximation:
+    We are approximating as Sum(a_i * exp(b_i * t)) + Sum(c_i * t * exp(d_i *t))
+    in the time domain.  =#
+    nt_exp = 8 #Int64(ceil(length(srfs))/2)        # The exp(b_i t) terms
+    nt_texp = 0 #Int64(length(srfs)-nt_exp)        # The t * exp(d_i t) terms
+    as = Matrix{Float64}(undef, nt_exp, length(y_pts))  # The a_is
+    bs = Matrix{Float64}(undef, nt_exp, length(y_pts))  # The b_is
+    cs = Matrix{Float64}(undef, nt_texp, length(y_pts))  # The c_is
+    ds = Matrix{Float64}(undef, nt_texp, length(y_pts))  # The d_is
     for i = 1 : length(y_pts)
         fv = F[:, i]
-        as[:, i], bs[:, i] = generate_interaction(fv, fqs)
+        as[:, i], bs[:, i], cs[:, i], ds[:, i] = 
+            generate_interaction(fv, fqs, nt_exp, nt_texp)
     end
     # And use all this to create une function!
     y_pts = vcat(-y_pts, reverse(y_pts))
     as = hcat(as, reverse(as; dims=2))
     bs = hcat(bs, reverse(bs; dims=2))
-    fns = map(
-        i->ExponentialApproximant(as[:, i], bs[:, i]), 
-        1 : length(y_pts))
-    a.transfer_fn_interp = ExponentialApproximantInterp{Float64}(y_pts, fns, a.wing.semispan) 
+    cs = hcat(cs, reverse(cs; dims=2))
+    ds = hcat(ds, reverse(ds; dims=2))
+    exp_interp = FDTDExpApproxInterp(y_pts,
+        map(i->FDTDExpApprox( as[:, i], bs[:, i]), 1 : length(y_pts)), 
+        a.wing.semispan)
+    texp_interp = FDTDTExpApproxInterp(y_pts,
+        map(i->FDTDTExpApprox(cs[:, i], ds[:, i]), 1 : length(y_pts)), 
+        a.wing.semispan)
+    interp_mixed = FDTDMixedApproxInterp(exp_interp, texp_interp)
+    a.transfer_fn_interp = interp_mixed
     plot_transfer_fn_against_col(a.transfer_fn_interp, F, y_pts, fqs)
     return
 end
@@ -123,160 +138,216 @@
 as[:, i], bs[:, i] = generate_interaction(F_values :: Vector{T}, frequencies
     ::Vector)
 
-Compute the a_i and b_i of an approximation of the frequency response of the F
-function.
+Compute the a_i, b_i, c_j & d_j of an approximation of the frequency response of
+the F function.
 """
 function generate_interaction(F_values :: Vector{T},
-    frequencies :: Vector{S}
+    frequencies :: Vector{S},
+    nt_exp :: Int,  # Number of a_i * exp(b_i * t) terms
+    nt_texp :: Int  # Number of c_i * t * exp(d_i * t) terms
     ) where {T<:Complex, S<:Real}
     # See HJAB Notes 5 around pg.75
 
-    num_terms = length(frequencies)
-    @assert(num_terms >= 2)
     @assert(length(F_values) == length(frequencies))
-    as = Vector{Float64}(undef, num_terms)
-    bs = Vector{Float64}(undef, num_terms)
-    #= 
-    Constraints:
-    1) We expect as fq->inf, F-> zero, so sum (a_i) = 0
-    2) We expect as fq->0, F->F(0) - this is important to us, so enforce as 
-    boundary condition. -> b_1 = 0, a_1 = F(0)
-    Use newton raphson to find the best as and bs
-    =#
-    # Initial values
-    bs[1] = 0.;
-    bs[2:end] = -frequencies[2:end]
-    as = real_collocation(F_values, frequencies, bs, as[1])
-
-    err = x->imaginary_error(F_values, frequencies, as, x)
-    err_grad = x->ForwardDiff.gradient(err, x)
-    for i = 1:100
-        bs = newton_raphson_iter(err, err_grad, bs)
-        as = real_collocation(F_values, frequencies, bs, as)
-        if !all(bs !== bs)  # AKA any NaN?
-            break
-        end
-    end
-    # And with luck we have a reasonable approximation of the input.
-    return as, bs
-end
-
-function newton_raphson_iter(
-    fn :: Function,
-    fn_grad :: Function,
-    initial_inpt :: Vector{T}
-    ) where T<:Real
-
-    @assert(hasmethod(fn, (Vector{T},)), "Input function should accept Vector")
-    @assert(hasmethod(fn_grad, (Vector{T},)), "Input gradient function "*
-        "should accept Vector")
-    display(initial_inpt)
-    evl = fn(initial_inpt)
-    grad = fn_grad(initial_inpt)
-    display(evl)
-    initial_inpt = initial_inpt - grad\evl
-    return initial_inpt
-end
-
-function real_collocation(
-    Fs :: Vector{A},
-    freqs :: Vector{B},
-    b_i :: Vector{C},
-    a_1 ::Real
-    ) where {A<:Complex, B<:Real, C<:Real} 
+    @assert(nt_exp > 0, "Number of a_i * exp(b_i * t) terms must be more "*
+        "than 0.")
+    @assert(nt_texp >= 0, "Number of c_i * t * exp(d_i * t) terms must be 0"*
+        " or more than 0.")
+    as = Vector{Float64}(undef, nt_exp)
+    bs = Vector{Float64}(undef, nt_exp)
+    cs = Vector{Float64}(undef, nt_texp)
+    ds = Vector{Float64}(undef, nt_texp)
     #= 
     Constraints:
     1) We expect as fq->inf, F-> zero, so sum (a_i) = 0
     2) We expect as fq->0, F->F(0) - this is important to us, so enforce as 
     boundary condition. -> b_1 = 0, a_1 = F(0)
     =#
+    # Initial values:
+    bs[1] = 0.;
+    bs[2:end] = -frequencies[2:length(bs)]
+    as[1] = real(F_values[1])
+    # Lets not guess for the other values
+    cs = zero(cs)
+    ds = [Float64(-i) for i in 1 : length(ds)]
+    as, cs = real_collocation(F_values, frequencies, bs, ds, as[1])
+
+    function minobj(x, grad)
+        b_i = vcat(bs[1], x[1:nt_exp-1])
+        d_i = x[nt_exp:end]
+        a_i, c_i = real_collocation(F_values, frequencies, b_i, d_i, as[1])
+        if length(grad) > 0
+            grad[:] = ForwardDiff.gradient(y->sum(abs.(approximation_collocation_error(
+                F_values, frequencies, a_i[1], vcat(bs[1], y[1:nt_exp-1]), y[nt_exp:nt_exp+nt_texp-1])).^2), x)
+        end
+        errs = approximation_collocation_error(
+            F_values, frequencies, a_i[1], b_i, d_i)
+        return sum(abs.(errs).^2)
+    end
+
+    gradient =  vcat(bs[2:end],ds)
+    minobj(vcat(bs[2:end], ds), gradient)
+    opt = NLopt.Opt(:LD_MMA, length(bs)-1+length(ds))
+    opt.min_objective = minobj
+    opt.upper_bounds = -1e-16
+    opt.ftol_rel = 1e-16
+    opt.maxtime = 1
+    
+    (~, xmin, reason) = NLopt.optimize!(opt, vcat(bs[2:end], ds))
+    println(opt.numevals)
+    println(reason)
+    bs[2:end] = xmin[1:length(bs)-1]
+    ds[:] = xmin[length(bs):end]
+    as, cs = real_collocation(F_values, frequencies, bs, ds, as[1])
+
+    println("RESULT")
+    println("\tAs: ", as, "+(", sum(as), ")")
+    println("\tBs: ", bs)
+    println("\tCs: ", cs)
+    println("\tDs: ", ds)
+
+    # And with luck we have a reasonable approximation of the input.
+    return as, bs, cs, ds
+end
+
+function real_collocation(
+    Fs :: Vector{A},
+    freqs :: Vector{B},
+    b_i :: Vector{C},
+    d_i :: Vector{D},
+    a_1 ::Real
+    ) where {A<:Complex, B<:Real, C<:Real, D<:Real} 
+    #= 
+    Constraints:
+    1) We expect as fq->inf, F-> zero, so sum (a_i) = 0
+    2) We expect as fq->0, F->F(0) - this is important to us, so enforce as 
+    boundary condition. -> b_1 = 0, a_1 = F(0)
+    =#
 
     @assert(length(Fs) == length(freqs), "The list of complex downwashes and "*
         "frequencies at which they were generated do not match length")
-    @assert(b_i[1] == 0, "b_i[1] must equal zero due to low freqency limit.")
+    @assert(length(b_i) > 0, "The b_i approximatoin must have more than 0"*
+        " terms. There are ", length(b_i), " terms.")
+    @assert(b_i[1] == 0.0, "b_i[1] must equal zero due to low freqency limit.")
+    @assert(allunique(b_i), "Values of b_i in sum(a_i * fn(b_i, omega)) must"*
+        " be unique. Values are "*string(b_i))
+    @assert(allunique(d_i), "Values of d_i in sum(a_i * fn(b_i, omega)) must"*
+        " be unique. Values are ", d_i)
+    @assert(allunique(freqs), "All collocation frequencies must be unique.")
 
     # Choose collocations fqs and b values
-<<<<<<< HEAD
-    bs[2:end] = -frequencies[2:end]
-    ks = frequencies[2:end-1]
-    # Assemble matrix
-    mat = Matrix{Float64}(undef, num_terms-1, num_terms-1)
-    # Constraint that our a_i must sum to zero
-    mat[end, :] .= 1
-    # Expressions for F = sum...
-    mat[1:end-1, :] = map(
-        i->ks[i[1]]^2 / (ks[i[1]]^2 + bs[i[2]]^2),
-        collect((i, j) for i in 1 : num_terms-2, j in 2 : num_terms)
-    )
-    rhs = Vector{Float64}(undef, num_terms-1)
-    rhs[1:end-1] = real.(F_values[2:end-1])
-    rhs[end] = 0.
-    rhs .-= as[1]
-    # Now we can solve:
-    display(mat)
-    as[2:end] = mat \ rhs
-    # And with luck we have a reasonable approximation of the input.
-
-
-    return as, bs
-=======
     ks = freqs[2:end-1]
     # Assemble matrix
-    mat = real_approximation_matrix(ks, b_i)[:, 2:end]
-    mat = vcat(mat, ones(typeof(mat[1,1]), 1, size(mat)[2]))
+    mat = real_approximation_matrix(ks, b_i, d_i)[:, 2:end]
+    hf_row = hcat(  ones(typeof(mat[1,1]), 1, length(b_i)-1), 
+                    zeros(typeof(mat[1,1]), 1, length(d_i)))
+    mat = vcat(mat, hf_row)
     rhs = real.(Fs[2:end-1])
     rhs = vcat(rhs, 0)
     rhs .-= a_1
     # Now we can solve:
-    as = mat \ rhs
-    as = vcat(a_1, as)
-    return as
-end
-
-function imaginary_error(
+    lhs = rhs
+    try
+        lhs = mat \ rhs
+    catch
+        display(mat)
+        throw
+    end
+    as = vcat(a_1, lhs[1:length(b_i)-1])
+    cs = lhs[length(b_i):end]
+    return as, cs
+end
+
+function approximation_collocation_error(
     Fs :: Vector{A},
     freqs :: Vector{B},
     a_i ::Vector{D},
-    b_i :: Vector{C}
-    ) where {A<:Complex, B<:Real, C<:Real, D<:Real} 
-
+    b_i :: Vector{C},
+    c_i :: Vector{E},
+    d_i :: Vector{F}
+    ) where {A<:Complex, B<:Real, C<:Real, D<:Real, E<:Real, F<:Real} 
     @assert(length(Fs) == length(freqs), "The list of complex downwashes and "*
         "frequencies at which they were generated do not match length")
     @assert(b_i[1] == 0, "b_i[1] must equal zero due to low freqency limit.")
-
-    mat = imag_approximation_matrix(freqs, b_i)
-    approx = mat * a_i
+    @assert(length(a_i)==length(b_i), "a_i and b_i should have same number of terms.")
+    @assert(length(c_i)==length(d_i), "c_i and d_i should have same number of terms.")
+
+    mat = imag_approximation_matrix(freqs, b_i, d_i)
+    approx = mat * vcat(a_i, c_i)
     imag_err = imag.(Fs) - approx
-    return imag_err
+    mat = real_approximation_matrix(freqs, b_i, d_i)
+    approx = mat * vcat(a_i, c_i)
+    real_err = real.(Fs) - approx
+    return map(x->x[1] + im*x[2], zip(real_err, imag_err))
+end
+
+function approximation_collocation_error(
+    Fs :: Vector{A},
+    freqs :: Vector{B},
+    a_1 :: Real,
+    b_i :: Vector{C},
+    d_i :: Vector{F}
+    ) where {A<:Complex, B<:Real, C<:Real, F<:Real} 
+    @assert(length(Fs) == length(freqs), "The list of complex downwashes and "*
+        "frequencies at which they were generated do not match length")
+    @assert(b_i[1] == 0, "b_i[1] must equal zero due to low freqency limit.")
+
+    a_i, c_i = real_collocation(Fs, freqs, b_i, d_i, a_1)
+    mat = imag_approximation_matrix(freqs, b_i, d_i)
+    approx = mat * vcat(a_i, c_i)
+    imag_err = imag.(Fs) - approx
+    mat = real_approximation_matrix(freqs, b_i, d_i)
+    approx = mat * vcat(a_i, c_i)
+    real_err = real.(Fs) - approx
+    return map(x->x[1] + im*x[2], zip(real_err, imag_err))
 end
 
 function real_approximation_matrix(
     k_i :: Vector{S},
-    b_i :: Vector{U}) where {S<:Real, U<:Real}
+    b_i :: Vector{U},
+    d_i :: Vector{V}) where {S<:Real, U<:Real, V<:Real}
 
     @assert(all(b_i .<= 0), "b_i values must be negative or 0")
     @assert(all(k_i .>= 0), "Frequencies must be positive")
-
-    mat = map(
+    @assert(all(d_i .< 0), "d_i must be less than 0")
+
+    nt_exp = length(b_i)
+    nt_texp = length(d_i)
+    mat = zeros(U, length(k_i), nt_exp + nt_texp)
+
+    mat[:, 1:nt_exp] = map(
         i->k_i[i[1]]^2 / (k_i[i[1]]^2 + b_i[i[2]]^2),
-        collect((i, j) for i in 1 : length(k_i), j in 1 : length(b_i))
+        collect((i, j) for i in 1 : length(k_i), j in 1 : nt_exp)
+    )
+    mat[:, nt_exp + 1:nt_exp + nt_texp] = map(
+        i->-2*k_i[i[1]]^2*d_i[i[2]] / (k_i[i[1]]^2 + d_i[i[2]]^2)^2,
+        collect((i, j) for i in 1 : length(k_i), j in 1 : nt_texp)
     )
     return mat
 end
 
 function imag_approximation_matrix(
     k_i :: Vector{S},
-    b_i :: Vector{U}) where {S<:Real, U<:Real}
-
+    b_i :: Vector{U},
+    d_i :: Vector{V}) where {S<:Real, U<:Real, V<:Real}
+    
     @assert(all(b_i .<= 0), "b_i values must be negative or 0")
     @assert(all(k_i .>= 0), "Frequencies must be positive")
-
-    mat = map(
+    @assert(all(d_i .< 0), "d_i must be less than 0")
+
+    nt_exp = length(b_i)
+    nt_texp = length(d_i)
+    mat = zeros(U, length(k_i), nt_exp + nt_texp)
+
+    mat[:, 1:nt_exp] = map(
         i->-b_i[i[2]] * k_i[i[1]] / (k_i[i[1]]^2 + b_i[i[2]]^2),
-        collect((i, j) for i in 1 : length(k_i), j in 1 : length(b_i))
+        collect((i, j) for i in 1 : length(k_i), j in 1 : nt_exp)
+    )
+    mat[:, nt_exp + 1:nt_exp+nt_texp] = map(
+        i->k_i[i[1]]*(d_i[i[2]]^2-k_i[i[1]]^2) / (k_i[i[1]]^2 + d_i[i[2]]^2)^2,
+        collect((i, j) for i in 1 : length(k_i), j in 1 : nt_texp)
     )
     return mat
->>>>>>> 25be6ece
 end
 
 function lift_coefficient(
@@ -316,7 +387,7 @@
     a :: TimeDomainULLT, t :: Real, x :: Real)
     @assert(abs(x) < a.wing.semispan)
     dwash = interpolate(a.transfer_fn_interp, x)
-    wagner = ExponentialApproximant([1., -0.165, -0.335], [0., -0.0455, -0.3])
+    wagner = FDTDExpApprox([1., -0.165, -0.335], [0., -0.0455, -0.3])
     if t > 0
         res = td_eval(wagner, t) - duhamel_int(wagner, dwash, t)
     else
@@ -326,15 +397,14 @@
 end
 
 function plot_transfer_fn_against_col(a, F, y_pts, fqs)
-    colour = "mrbgkmcy"
+    colour = "mrbgkcy"
     for i = 1 : Int64(floor(length(y_pts)/2))
         yp = y_pts[i]
         cidx = i%6 + 1
         dwash = interpolate(a, yp)
         dwashes = map(f->fd_eval(dwash, f), fqs)
-        println(colour[cidx]*"o")
         PyPlot.plot(real.(dwashes), imag.(dwashes), colour[cidx]*"o")
-        dwashesCont = map(f->fd_eval(dwash, f), 0.00001:0.1:20)
+        dwashesCont = map(f->fd_eval(dwash, f), vcat(0.00001:0.01:20, 21:1000))
         PyPlot.plot(real.(dwashesCont), imag.(dwashesCont), colour[cidx]*"-")
         PyPlot.plot(real.(F[:, i]), imag.(F[:, i]), colour[cidx]*"x")
     end
