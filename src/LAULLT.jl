#
# LAULLT.jl
#
# Large amplitude unsteady lifting line theory. A lifting line theory based
# upon unsteady thin aerofoil theory.
#
# Copyright HJAB 2019
#
################################################################################

"""
A vortex lattice with a "missing" edge when it is evaluated on i = 0.
Vorts are strengths[i, j]
Vertices are vertices[i, j, :] = [x_ij, y_ij, z_ij]
"""
mutable struct IncompleteVortexLattice
    vertices :: Array{Float64, 3}
    strengths :: Matrix{Float64}
    function IncompleteVortexLattice()
        return new(zeros(0,0,3),zeros(0,0))
    end
    function IncompleteVortexLattice(
        vertices::Array{<:Real, 3},
        ring_strengths::Matrix{<:Real})
        verticies_size = size(vertices)
        strength_size = size(ring_strengths)
        @assert((verticies_size[1]-1 == strength_size[1]) || 
            ((strength_size[1]==0) && (verticies_size[1]==0)),"Dimension 1 of "*
            "vertices array must be 1 larger than dimension 1 of strength "*
            "matrix or both 0. Dimensions are of size "
            *string(verticies_size[1])*" and "*string(strength_size[1])*".")
        @assert(verticies_size[2]-1 == strength_size[2] ||
            ((strength_size[2]==0) && (verticies_size[2]==0)),"Dimension 2 of "*
            "vertices array must be 1 larger than dimension 2 of strength "*
            "matrix or both 0. Dimensions are of size "
            *string(verticies_size[2])*" and "*string(verticies_size[2])*
            " and "*string(strength_size[2])*".")
        @assert(verticies_size[3]==3, "size(vertices_array)[3] must == 3. Is "*
            string(verticies_size[3])*".")
        return new(vertices, ring_strengths)
    end
end

mutable struct LAULLT
    inner_sols :: Vector{LAUTAT}
    inner_sol_positions :: Vector{Float64} # In (-1, 1)

    wing_planform :: StraightAnalyticWing
    wake_discretisation :: Union{Nothing, IncompleteVortexLattice}
    segmentation :: Vector{Float64}

    # Construct with pretty much everything directly exposed
    function LAULLT(;U=[1.,0]::Vector{<:Real}, 
        wing_planform=make_rectangular(StraightAnalyticWing, 4, 4),
        inner_solution_positions::Vector{<:Real}=
            (collect(-1:2/16:1)[1:end-1] + collect(-1:2/16:1)[2:end]) ./ 2,
        foil::ThinFoilGeometry=ThinFoilGeometry(0.5,x->0),
        kinematics=RigidKinematics2D(x->x, x->0, 0.0),
        regularisation=winckelmans_regularisation(), reg_dist=NaN,
        num_inner_fourier_terms=8,
        current_time=0.0, dt=0.025, segmentation=[])

        @assert(all(-1 .< inner_solution_positions .< 1), "Inner solution span"*
            " positions must be in (-1, 1). Given "*
            string(inner_solution_positions))
        @assert(length(U)==2, "U must be a vector of length two: [u, w]")
        @assert(isnan(reg_dist) ? true : reg_dist>=0, 
            "Regularisation distance must be positive.")

        semispan = wing_planform.semispan
        semichord = map(x->wing_planform.chord_fn(x)/2, semispan .* 
            inner_solution_positions)
        if isnan(reg_dist)
            reg_dist = dt * 1.5 * sqrt(U[1]^2 + U[2]^2)
        end
        if length(segmentation) == 0
            segmentation = vcat(-1: 2 / (length(inner_solution_positions)*4 + 1): 1)
        else
            @assert(segmentation[end] == 1, "Segmentation must be in [-1, 1]")
            @assert(segmentation[1] == -1, "Segmentation must be in [-1, 1]")
            if length(segmentation)-1 < length(inner_solution_positions)
                @warn("Segmentation for outer solution is less refined than"*
                    " inner solution. IE length(segmenation)-1 < "*
                    "length(inner_solution_positions. Lengths are "*
                    string(length(segmentation))*" and "*
                    string(length(inner_solution_positions))*"respectively.")
            end
        end
        foils = map(
            sc->ThinFoilGeometry(sc, foil.camber_line, foil.camber_slope),
            semichord)
        inner_probs = map(
            i->LAUTAT(;U=U, foil=foils[i], kinematics=kinematics,
                regularisation=regularisation, reg_dist=reg_dist,
                num_fourier_terms = num_inner_fourier_terms, 
                current_time=current_time, dt=dt),
            1:length(semichord))
        for i = 1 : length(inner_probs)
            initialise!(inner_probs[i])
        end
        return new(inner_probs, inner_solution_positions, wing_planform, nothing,
            segmentation)
    end

    # Simplified constructor
    function LAULLT(
        wing::StraightAnalyticWing,
        kinematics::RigidKinematics2D;
        U=[1.,0]::Vector{<:Real},
        num_inner_fourier_terms=8::Int,
        num_inner_solutions=8::Int,
        inner_solution_mapping=xinp->xinp,                                  # Map [-1,1] to [-1,1] monotonic
        outer_lattice_refinement=3::Int,                                        # -1 for not set, or value for set.
        outer_lattice_mapping=xinp->xinp,                                   # Map [-1,1] to [-1,1] monotonic
        current_time=0.0::Real,
        dt=0.015::Real
        )

        # Generate inner solution positions
        s = wing.semispan
        @assert(num_inner_solutions>=1, "Number of inner solutions must be +ve")
        pos_inner = range(-1, stop=1, length=num_inner_solutions+1)
        pos_inner = (pos_inner[2:end]+pos_inner[1:end-1])/2
        pos_inner = map(inner_solution_mapping, pos_inner)

        # Generate outer lattice segmentation
        @assert(outer_lattice_refinement>=1, "outer refinement must be +ve")
        lat_outer = range(-1, stop=1, 
            length=(outer_lattice_refinement*num_inner_solutions)+1)
        lat_outer = map(outer_lattice_mapping, lat_outer)

        # Final generation of object
        ret = LAULLT(;wing_planform=wing, kinematics=kinematics,
            num_inner_fourier_terms=num_inner_fourier_terms,
            inner_solution_positions=pos_inner, 
            segmentation=lat_outer,
            dt=dt)
        return ret
    end
end

function advance_one_step(a::LAULLT)
    if typeof(a.wake_discretisation) == Nothing
        a.wake_discretisation = construct_wake_lattice(a)
    end
    outer_downwashes = outer_induced_downwash(a)
    apply_downwash_to_inner_solution!(a, outer_downwashes)
    for i = 1 : length(a.inner_sols)
        advance_one_step(a.inner_sols[i])
    end
    a.wake_discretisation = construct_wake_lattice(a)
    return
end

#=
The velocity induced by an incomplete vortex lattice.
For the first i row (i=1) the filaments are ignored.
=#
function induced_velocity(a::IncompleteVortexLattice, mes_pnts::Matrix{<:Real})
    @assert(size(mes_pnts)[2] == 3)
    if all(size(a.vertices)[1:2] .>= 2)
        fstarts, fends, fstrs = to_filaments(a)
        vels = filament_induced_velocity(fstarts, fends, fstrs, mes_pnts)
    else
        # The Lattice conatains no rings.
        @assert(prod(size(a.strengths)) == 0)
        vels = zeros(Float32, size(mes_pnts)[1], 3)
    end
    return vels
end

"""The 3D downwash on the lifting line collocation points."""
function outer_induced_downwash(a::LAULLT)
    span_positions = a.wing_planform.semispan * a.inner_sol_positions
    ni = length(span_positions)
    mes_pts = hcat(zeros(ni), span_positions, zeros(ni))
    outer_v = induced_velocity(a.wake_discretisation, mes_pts)
    common_v = outer_2D_induced_downwash(a)
    @assert(size(outer_v)[1] == size(common_v)[1])
    for i = 1 : size(outer_v)[1]
        outer_v[i, :] -= [common_v[i,1], 0, common_v[i, 2]]
    end
    return outer_v
end

"""The translation that moves an inner 2D solution to the outer domain"""
function inner_to_outer_translation(a::LAULLT)
    ni = length(a.inner_sol_positions)
    trans = zeros(ni, 2)
    for i = 1:ni
        p = foil_points(a.inner_sols[i], [1])
        trans[i, :] = -1 .* p
    end
    return trans
end

"""The 2D wake in the outer domain"""
function outer_2D_induced_downwash(a::LAULLT)
    kernel = singular_regularisation()
    ni = length(a.inner_sol_positions) #Numbef of Inner solutions
    dw = zeros(ni, 2) #DownWash
    translations = inner_to_outer_translation(a)
    for i = 1:ni
        opos = deepcopy(a.inner_sols[i].te_particles.positions) #Outer POSitions
        for j = 1:size(opos)[1]
            opos[j, :] += translations[i, :]
        end
        dw[i, :] = particle_induced_velocity(opos, 
           a.inner_sols[i].te_particles.vorts, [0., 0.], kernel, 0.0)
    end
    return dw
end

"""Interpolate 2D wakes to create ring lattice in 3D & 2D points in outer 
domain"""
function construct_wake_lattice(a::LAULLT)
    np = length(a.inner_sols[1].te_particles.vorts) # Number of Particles
    ni = length(a.inner_sols) # Number of Inner solutoins
    semispan = a.wing_planform.semispan
    iypts = semispan * a.inner_sol_positions    # inner y solution posn.
    ypts = semispan .* a.segmentation           # interpolation positions
    cypts = (ypts[1:end-1] + ypts[2:end]) ./ 2  # Between interpolation positions.
    vertices = zeros(np+1, length(ypts), 3)     # To make the mesh in the wake.
    vorticities = zeros(np, length(ypts)-1)     # Vortex ring strengths.
    vorticity_acc = map(i->-bound_vorticity(a.inner_sols[i]), 1:ni)
    # One edge of the vortex lattice is the lifting line on x=0,z=0
    for iy = 1 : length(ypts)
        vertices[1, iy, :] = [0, ypts[iy], 0]
    end
    if np > 0
        #spl_v = CubicSpline{Float64}(vcat([-semispan], iypts, [semispan]), vcat([0], vorticity_acc, [0]))
        spl_v = CubicSpline{Float64}(iypts, vorticity_acc)
        for iy = 1 : length(cypts)
            vorticities[1, iy] = spl_v(cypts[iy])
        end
    end
    # Now rings off the lifting line:
    tmpvertex = zeros(ni, 2)    # Locations of particles in outer solution.
    # inner to outer translations
    translations = inner_to_outer_translation(a)
    #   ix: particle index. ix = 1 is first shed particle. ix = np is most
    #       recently shed particle.
    #   iy: spanwise index. 1:ni is for actual inner solutions. 1:length(cypts)
    #       is for interpolated values.
    for ix = 1:np
        for iy = 1:ni
            tmpvertex[iy, :] = a.inner_sols[iy].te_particles.positions[np-ix+1, :] + 
                translations[iy, :]
        end
        spl_x = CubicSpline{Float64}(iypts, tmpvertex[:, 1])
        spl_z = CubicSpline{Float64}(iypts, tmpvertex[:, 2])
        for iy = 1:length(ypts)
            vertices[ix + 1, iy, 1] = spl_x(ypts[iy])
            vertices[ix + 1, iy, 2] = ypts[iy]
            vertices[ix + 1, iy, 3] = spl_z(ypts[iy])
        end
        if ix < np  # The final vortex particle is implicitly correctly set.
            vorticity_acc -= map(i->a.inner_sols[i].te_particles.vorts[np-ix+1], 1:ni)
            # spl_v = CubicSpline{Float64}(vcat([-semispan], iypts, [semispan]), vcat([0], vorticity_acc, [0]))
            spl_v = CubicSpline{Float64}(iypts, vorticity_acc)
            for iy = 1 : length(cypts)
                vorticities[ix+1, iy] = spl_v(cypts[iy])
            end
        end
    end
    @assert(all(isfinite.(vorticities)), "Not all vortex rings had finite strengths.")
    @assert(all(isfinite.(vertices)), "Not all vertices had finite coordinates.")
    mesh = IncompleteVortexLattice(vertices, vorticities)
    return mesh
end

function to_filaments(a::IncompleteVortexLattice)
    nif = (size(a.vertices)[1]-1) * (size(a.vertices)[2])   # i-dir (streamwise)
    njf = (size(a.vertices)[1]-1) * (size(a.vertices)[2]-1) # j-dir (spanwise)
    nf = nif + njf
    fstarts = zeros(nf, 3)
    fends = zeros(nf, 3)
    fstrs = zeros(nf)
    acc = 1
    function rstr(i, j)
        @assert(i > 0, "You're not including i=1!")
        if (i > 0) && (j > 0) && (i <= size(a.strengths)[1]) && (j <= size(a.strengths)[2])
            ret = a.strengths[i, j]
        else
            ret = 0
        end
        return ret
    end
    # Streamwise filaments. (i --- i+1)
    for i = 1 : size(a.vertices)[1]-1
        for j = 1 : size(a.vertices)[2]
            fstarts[acc, :] = a.vertices[i, j, :]
            fends[acc, :] = a.vertices[i+1, j, :]
            fstrs[acc] = rstr(i, j) - rstr(i, j-1)
            acc += 1
        end
    end
    @assert(acc - 1 == nif)
    # Spanwise filaments. (j --- j+1)
    for i = 2 : size(a.vertices)[1]
        for j = 1 : size(a.vertices)[2]-1
            fstarts[acc, :] = a.vertices[i, j, :]
            fends[acc, :] = a.vertices[i, j+1, :]
            fstrs[acc] = rstr(i-1, j) - rstr(i, j)
            acc += 1
        end
    end
    @assert(acc - 1 == nif + njf)
    return fstarts, fends, fstrs
end

function apply_downwash_to_inner_solution!(a::LAULLT, downwashes::Matrix{<:Real})
    @assert(size(downwashes)[1] == length(a.inner_sols),
        "There should be 1 downwash per inner solution, but instead there are"*
        string(size(downwashes)[1])*" downwashes and "*
        string(length(a.inner_sols))*" inner solutions.")
    @assert(size(downwashes)[2]==3, "Expected downwashes to have size (N, 3).")
    @assert(all(isfinite.(downwashes)), "Not all downwash values are finite.")
    ni = length(a.inner_sols)
    dw2d = hcat(downwashes[:, 1], downwashes[:, 3])

    function mk_uniform_field(x, dwuinform)
        vels = zeros(size(x)[1], 2)
        for i = 1 : size(x)[1]
            vels[i, :] += dwuinform
        end
        return vels
    end

    for i = 1:ni
        a.inner_sols[i].external_perturbation = 
            (x,t)->mk_uniform_field(x, dw2d[i, :])
    end
    return
end

# Returns local C_l * chord and C_d * chord as spline.
function lift_and_drag_coefficient_splines(a::LAULLT)
    semispan = a.wing_planform.semispan
    ypts = semispan * a.inner_sol_positions
    eypts = vcat([-semispan], ypts, [semispan])
    lifts = zeros(length(eypts))
    drags = zeros(length(eypts))
    lifts[1] = 0
    drags[1] = 0
    for i = 1 : length(eypts)-2
        lifts[i+1], drags[i+1] = lift_and_drag_coefficients(a.inner_sols[i])
        lifts[i+1] *= chord(a.wing_planform, a.inner_sol_positions[i])
        drags[i+1] *= chord(a.wing_planform, a.inner_sol_positions[i])
    end
    lifts[end] = 0
    drags[end] = 0
    ls = CubicSpline{Float64}(eypts, lifts)
    ds = CubicSpline{Float64}(eypts, drags)
    return ls, ds
end

# 2D C_l at a spanwise position (normalised wrt/ chord)
function lift_and_drag_coefficients(a::LAULLT, y::Real)
    semispan = a.wing_planform.semispan
    @assert(-semispan <= y <= semispan)
    ls, ds =  lift_and_drag_coefficient_splines(a)
    c = chord(a.wing_planform, y)
    return ls(y) / c, ds(y) / c
end

function lift_and_drag_coefficients(a::LAULLT)
    semispan = a.wing_planform.semispan
    warea = area(a.wing_planform)
    ls, ds = lift_and_drag_coefficient_splines(a)
    points, weights = FastGaussQuadrature.gausslegendre(50)
    points, weights = linear_remap(points, weights, -1, 1, -semispan, semispan)
    chords = map(x->chord(a.wing_planform, x), points)
    liftc = sum(weights .* ls.(points)) / warea
    dragc = sum(weights .* ds.(points)) / warea
    return liftc, dragc
end

function lift_coefficient(a::LAULLT, y::Real)
    liftc, ~ = lift_and_drag_coefficients(a, y)
    return liftc
end

function lift_coefficient(a::LAULLT)
    liftc, ~ = lift_and_drag_coefficients(a)
    return liftc
end

function drag_coefficient(a::LAULLT, y::Real)
    ~, dragc = lift_and_drag_coefficients(a, y)
    return dragc
end

function drag_coefficient(a::LAULLT)
    ~, dragc = lift_and_drag_coefficients(a)
    return dragc
end

<<<<<<< HEAD
function moment_coefficient(a::LAULLT, y::Real)

    return moment_coeff
end

function to_vtk(a::LAULLT, filename::String)
=======
function to_vtk(a::LAULLT, filename::String;
    translation::Vector{<:Real}=[0,0,0])
>>>>>>> ec1fcef9
    wake = a.wake_discretisation
    if prod(size(wake.vertices))!= 0
        fstarts, fends, fstrs = to_filaments(wake)
        nfils = size(fstarts)[1]
        points = vcat(fstarts, fends)
        points .+= translation'
        cells = Vector{WriteVTK.MeshCell}(undef, nfils)        
        celldata = fstrs
        for i = 1 : nfils
            cells[i] = WriteVTK.MeshCell(WriteVTK.VTKCellTypes.VTK_LINE, 
                [i, i+nfils])
        end
    else
        points = zeros(0, 3)
        cells = Vector{WriteVTK.MeshCell}(undef, 0)
        cell_str = zeros(0)
    end
    vtkfile = WriteVTK.vtk_grid(filename, points', cells)
    WriteVTK.vtk_cell_data(vtkfile, celldata, "Vorticity")
    WriteVTK.vtk_save(vtkfile)
    return
end

function csv_titles(a::LAULLT)
    start = ["Time" "dt" "N" "N_Inner" "CL" "CD"]
    for i = 1 : length(a.inner_sols)
        str = "I"*string(i)*"_"
        tmp = [str*"A0" str*"A1" str*"U3Dx" str*"U3Dz"]
        start = hcat(start, tmp)
    end
    return start
end

function csv_row(a::LAULLT)
    inner1 = a.inner_sols[1]
    ctime = inner1.current_time
    lift, drag = lift_and_drag_coefficients(a)
    start = [ctime inner1.dt length(inner1.te_particles.vorts) length(a.inner_sols) lift drag]
    for i = 1 : length(a.inner_sols)
        inner = a.inner_sols[i]
        tmp = [inner.current_fourier_terms[1] inner.current_fourier_terms[2] inner.external_perturbation([0 0], ctime)[1,1] inner.external_perturbation([0 0], ctime)[1,2]]
        start = hcat(start, tmp)
    end
    return start
end<|MERGE_RESOLUTION|>--- conflicted
+++ resolved
@@ -396,17 +396,13 @@
     return dragc
 end
 
-<<<<<<< HEAD
 function moment_coefficient(a::LAULLT, y::Real)
 
     return moment_coeff
 end
 
-function to_vtk(a::LAULLT, filename::String)
-=======
 function to_vtk(a::LAULLT, filename::String;
     translation::Vector{<:Real}=[0,0,0])
->>>>>>> ec1fcef9
     wake = a.wake_discretisation
     if prod(size(wake.vertices))!= 0
         fstarts, fends, fstrs = to_filaments(wake)
